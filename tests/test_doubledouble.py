"""Tests for the DoubleDouble class."""

import jax
<<<<<<< HEAD

jax.config.update("jax_enable_x64", True)
=======
>>>>>>> 99d9c902

jax.config.update("jax_enable_x64", True)
import mpmath as mpm

from jorbit.utils.doubledouble import DoubleDouble


def test_doubledouble() -> None:
    """Simple tests of DoubleDouble arithmetic."""
    a_j = DoubleDouble.from_string("9999999999999.123456")
    b_j = DoubleDouble.from_string("201.789")
    a_m = mpm.mpf("9999999999999.123456")
    b_m = mpm.mpf("201.789")

    # division
    res_j = a_j / b_j
    res_m = a_m / b_m
    res_jm = mpm.mpf(float(res_j.hi)) + mpm.mpf(float(res_j.lo))
    assert (mpm.mpf("1") - res_jm / res_m) < mpm.mpf(1e-30)

    # multiplication
    res_j = a_j * b_j
    res_m = a_m * b_m
    res_jm = mpm.mpf(float(res_j.hi)) + mpm.mpf(float(res_j.lo))
    assert (mpm.mpf("1") - res_jm / res_m) < mpm.mpf(1e-30)

    # addition
    res_j = a_j + b_j
    res_m = a_m + b_m
    res_jm = mpm.mpf(float(res_j.hi)) + mpm.mpf(float(res_j.lo))
    assert (mpm.mpf("1") - res_jm / res_m) < mpm.mpf(1e-30)

    # subtraction
    res_j = a_j - b_j
    res_m = a_m - b_m
    res_jm = mpm.mpf(float(res_j.hi)) + mpm.mpf(float(res_j.lo))
    assert (mpm.mpf("1") - res_jm / res_m) < mpm.mpf(1e-30)

    assert a_j > b_j
    assert a_j >= b_j
    assert b_j < a_j
    assert b_j <= a_j
    assert a_j == a_j<|MERGE_RESOLUTION|>--- conflicted
+++ resolved
@@ -1,11 +1,6 @@
 """Tests for the DoubleDouble class."""
 
 import jax
-<<<<<<< HEAD
-
-jax.config.update("jax_enable_x64", True)
-=======
->>>>>>> 99d9c902
 
 jax.config.update("jax_enable_x64", True)
 import mpmath as mpm
